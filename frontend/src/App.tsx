--- conflicted
+++ resolved
@@ -3,19 +3,13 @@
 import { Toaster as Sonner } from "@/components/ui/sonner";
 import { TooltipProvider } from "@/components/ui/tooltip";
 import { QueryClient, QueryClientProvider } from "@tanstack/react-query";
-<<<<<<< HEAD
 import { BrowserRouter, Routes, Route, Navigate } from "react-router-dom";
 import { AuthProvider, useAuthContext } from "@/contexts/AuthContext";
-=======
-import { BrowserRouter, Routes, Route } from "react-router-dom";
-import { AuthProvider } from "@/contexts/AuthContext";
 import { LoadingProvider } from "@/contexts/LoadingContext";
 import { LoadingOverlay } from "@/components/ui/loading-overlay";
 import { ToastContainer } from "@/components/ui/enhanced-toast";
 import { useLoading } from "@/contexts/LoadingContext";
 import { useEnhancedToast, setGlobalToastInstance } from "@/hooks/useEnhancedToast";
-import { ProtectedRoute } from "@/components/auth/ProtectedRoute";
->>>>>>> 59770675
 import Index from "./pages/Index";
 import Login from "./pages/Login";
 import Conversations from "./pages/Conversations";
@@ -175,19 +169,6 @@
   );
 };
 
-<<<<<<< HEAD
-const App = () => (
-  <QueryClientProvider client={queryClient}>
-    <TooltipProvider>
-      <AuthProvider>
-        <BrowserRouter>
-          <AppRoutes />
-          <Toaster />
-          <Sonner />
-        </BrowserRouter>
-      </AuthProvider>
-    </TooltipProvider>
-=======
 const AppContent = () => {
   const { isAnyLoading } = useLoading();
   const toastInstance = useEnhancedToast();
@@ -201,35 +182,8 @@
       <LoadingOverlay isVisible={isAnyLoading()} />
       <ToastContainer toasts={toastInstance.toasts} />
       <BrowserRouter>
-          <Routes>
-            {/* Rotas públicas */}
-            <Route path="/signup" element={<Signup />} />
-
-            {/* Rotas protegidas */}
-            <Route path="/*" element={
-              <ProtectedRoute>
-                <Routes>
-                  <Route path="/" element={<Index />} />
-                  <Route path="/conversations" element={<Conversations />} />
-                  <Route path="/conversations/:id/history" element={<Conversations />} />
-                  <Route path="/ai-config" element={<AIConfig />} />
-                  <Route path="/pets" element={<Pets />} />
-                  <Route path="/pets/new" element={<Pets />} />
-                  <Route path="/customers" element={<Customers />} />
-                  <Route path="/customers/new" element={<Customers />} />
-                  <Route path="/appointments" element={<Appointments />} />
-                  <Route path="/appointments/new" element={<Appointments />} />
-                  <Route path="/catalog" element={<Catalog />} />
-                  <Route path="/analytics" element={<Analytics />} />
-                  <Route path="/analytics/history" element={<Analytics />} />
-                  <Route path="/settings" element={<Settings />} />
-                  {/* ADD ALL CUSTOM ROUTES ABOVE THE CATCH-ALL "*" ROUTE */}
-                  <Route path="*" element={<NotFound />} />
-                </Routes>
-              </ProtectedRoute>
-            } />
-          </Routes>
-        </BrowserRouter>
+        <AppRoutes />
+      </BrowserRouter>
     </>
   );
 };
@@ -245,7 +199,6 @@
         </TooltipProvider>
       </AuthProvider>
     </LoadingProvider>
->>>>>>> 59770675
   </QueryClientProvider>
 );
 
